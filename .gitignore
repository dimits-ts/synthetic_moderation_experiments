--- conflicted
+++ resolved
@@ -1,16 +1,14 @@
+# don't include output from script invocations
 # don't include output from script invocations
 logs/
 # don't include LLM weights
 models/
 # don't include lock files
+# don't include lock files
 *.~lock.*
 
 # dataset too large to be versioned
-<<<<<<< HEAD
 main.csv
-=======
-*.csv
->>>>>>> a5fedc9f
 
 .idea/
 
