actions:
  generate_discussions: true
  generate_annotations: true
  export_dataset: true


logging:
  print_to_terminal: true
  write_to_file: true
  logs_dir: "/media/SSD_2TB/dtsirmpas_data/llm_mediators/synthetic_moderation_experiments/logs"
  level: "debug"


model_parameters:
  general:
    disallowed_strings: ["```", "\"", "Assistant", "posted:", "user"]
    library_type: "transformers"  # Change to "llama_cpp" or "transformers"
    model_path: "natong19/Mistral-Nemo-Instruct-2407-abliterated" # local path if llama_cpp, transformers path otherwise
    model_pseudoname: "mistral-nemo-abliterated"  # only used for record keeping
    max_tokens: 400
    ctx_width_tokens: 4096

  llama_cpp:
    inference_threads: 10
    gpu_layers: 9999999  # You can adjust this number based on your GPU capacity


discussions:
  files:
    topics_dir: "/media/SSD_2TB/dtsirmpas_data/llm_mediators/synthetic_moderation_experiments/data/discussions_input/topics/polarized"
    user_persona_path: "/media/SSD_2TB/dtsirmpas_data/llm_mediators/synthetic_moderation_experiments/data/discussions_input/personas/personas.json"
    user_instructions_path: "/media/SSD_2TB/dtsirmpas_data/llm_mediators/synthetic_moderation_experiments/data/discussions_input/user_instructions/vanilla.txt"
    mod_instructions_path: "/media/SSD_2TB/dtsirmpas_data/llm_mediators/synthetic_moderation_experiments/data/discussions_input/mod_instructions/moderation_game.txt" 
    output_dir: "/media/SSD_2TB/dtsirmpas_data/llm_mediators/synthetic_moderation_experiments/data/discussions_output/new_moderation_game" 
  
  experiment_variables:
    include_mod: true # whether a moderator will be included in the experiments
<<<<<<< HEAD
    num_experiments: 8
=======
    num_experiments: 1
>>>>>>> bc7758a8
    num_users: 7 # how many personas will be used in each experiment
    context_prompt: "You are a human participating in an online chatroom."
    moderator_attributes: ["just", "strict", "understanding"]
  
  turn_taking:
    num_turns: 5
    history_ctx_len: 3
    turn_manager_type: "random_weighted"
    respond_probability: 0.4 # only applicable for random_weighted turn manager type 


annotation:
  files:
      annotator_persona_path: "/media/SSD_2TB/dtsirmpas_data/llm_mediators/synthetic_moderation_experiments/data/annotation_input/personas/sdb_personas.json"
      instruction_path: "/media/SSD_2TB/dtsirmpas_data/llm_mediators/synthetic_moderation_experiments/data/annotation_input/instructions/toxicity_argument_quality.txt"
      output_dir: "/media/SSD_2TB/dtsirmpas_data/llm_mediators/synthetic_moderation_experiments/data/annotation_output/vanilla"

  experiment_variables:
    include_mod_comments: true # Whether to include moderator comments in the annotations
    history_ctx_len: 3


dataset_export:
  export_path: "/media/SSD_2TB/dtsirmpas_data/llm_mediators/synthetic_moderation_experiments/data/dataset.csv"
  discussion_root_dir: "/media/SSD_2TB/dtsirmpas_data/llm_mediators/synthetic_moderation_experiments/data/discussions_output"
  annotation_root_dir: "/media/SSD_2TB/dtsirmpas_data/llm_mediators/synthetic_moderation_experiments/data/annotation_output"<|MERGE_RESOLUTION|>--- conflicted
+++ resolved
@@ -1,4 +1,6 @@
 actions:
+  generate_discussions: true
+  generate_annotations: true
   generate_discussions: true
   generate_annotations: true
   export_dataset: true
@@ -35,11 +37,7 @@
   
   experiment_variables:
     include_mod: true # whether a moderator will be included in the experiments
-<<<<<<< HEAD
     num_experiments: 8
-=======
-    num_experiments: 1
->>>>>>> bc7758a8
     num_users: 7 # how many personas will be used in each experiment
     context_prompt: "You are a human participating in an online chatroom."
     moderator_attributes: ["just", "strict", "understanding"]
