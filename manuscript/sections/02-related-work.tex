% !TEX root = ../main.tex
%
\section{Background and Related Work}

\subsection{LLMs as Human Subjects}
\label{ssec:related:human-llm}

When conducting social experiments with \acp{LLM} instead of human subjects, it is imperative to know how representative results can be. \citet{grossman_2023} argue that synthetic agents have the potential to eventually replace human participants, a perspective shared by other researchers \cite{tornberg_2023, argyle2023}. Indeed, \acp{LLM} have demonstrated emergent complex social behaviors\cite{Park2023GenerativeAI, demarzo_2023, leng_2024, abdelnabi_negotiations, abramski_2023}. They are also capable of predicting human survey responses in aggregate \cite{hewitt2024predicting} and in the level of individual people, given extensive personal data \cite{park2024generativeagentsimulations1000}. %If realized, this development could revolutionize Social Sciences by alleviating significant costs and challenges associated with human participation in research \cite{rossi_2024, shapiro2019polling}.

However, significant limitations of \acp{LLM} remain in the context of Social Science experiments. Issues include dataset contamination; undetectable behavioral hallucinations \cite{rossi_2024}; sociodemographic, statistical and political biases \cite{anthis_2025,hewitt2024predicting,rossi_2024}, often amplified during discussions \cite{Taubenfeld2024SystematicBI};unreliable survey responses \cite{jansen_2023,bisbee_2023,neumann_2025}; inconsistent annotations \cite{Gligoric2024CanUL}; non-deterministic outputs \cite{atil_2025}, especially in closed-source models \cite{bisbee_2023}; and excessive agreeableness due to alignment procedures \cite{Park2023GenerativeAI, anthis_2025, rossi_2024}. Despite these shortcomings, researchers frequently anthropomorphize \ac{LLM} agents \cite{rossi_2024}, leading to biased interpretations and obscuring the true nature of their behavior \cite{anthis_2025,zhou-etal-2024-real}. Our study must thus be conservative towards the generalizability of our results to discussions with human participants.

We stress that we propose and investigate synthetic discussions as a means of preliminarly “debugging” and exploring artificial facilitators (e.g., with different facilitation strategies) in silico, before testing them in much more costly experiments with human participants. For example, synthetic experiments may help illustrate a clear risk or disadvantage of a particular facilitation strategy, that may be otherwise difficult to foresee. Experiments with real participants, however, are ultimately needed, and we leave them for future work.


\subsection{Evaluating Discussion Quality}
\label{ssec:related:quality}

<<<<<<< HEAD
Synthetic discussions often degrade rapidly without human interaction, exhibiting repetitive, low-quality content \citep{ulmer2024}. However, research on quantifying synthetic data quality is currently limited. \citet{balog_2024} introduce metrics utilizing comparisons with human data, but this approach depends on datasets with the same topics, and lacks scientific grounding since believable \ac{LLM} outputs do not necessarily lead to behavior simulation \cite{rossi_2024}. Their most generalizable metric—a vague “coherence” score—is \ac{LLM}-annotated without theoretical support. 

Alternatively, \citet{ulmer2024} propose metrics like N-gram-based \textit{“Diversity”}. Intuitively, the metric penalizes long, repeated sequences between comment pairs in a discussion. It is defined as:
=======
Synthetic discussions often degrade rapidly without human interaction, exhibiting repetitive, low-quality content \citep{ulmer2024}. However, research on quantifying synthetic data quality is currently limited. \citet{balog_2024} introduce metrics utilizing comparisons with human data, but this approach depends on datasets with the same topics, and lacks scientific grounding since believable \ac{LLM} outputs do not necessarily lead to behavior simulation \cite{rossi_2024}. Their most generalizable metric—a vague “coherence” score—is \ac{LLM}-annotated without theoretical support. Alternatively, \citet{ulmer2024} propose metrics like N-gram-based \textit{“Diversity”} (Section \ref{ssec:methodology:diversity}), which is topic-agnostic, methodology-independent, and correlates with effective fine-tuning data.

Besides metrics for the quality of synthetic data, we also need metrics that can quantify how ``well'' a discussion is going from the point of view of the participants, or outside users reading the discussion. We choose Toxicity for two primary reasons: Prompting \acp{LLM} for toxicity detection is reliable \citep{kang-qian-2024-implanting, Wang2022ToxicityDW, anjum2024hate}, and toxicity can inhibit online and deliberative discussions \citep{dekock2022disagree, XiaToxicity}.\footnote{We note that this is not always true \citep{Avalle2024PersistentIP}.} 
>>>>>>> 486533c3

\small
\begin{equation}
\label{eq:variety}
    \textit{div}(d) = 1 - \frac{2}{N(N-1)}
\sum_{i=1}^N \sum_{\substack{j=i+1}}^N R(c(i,d), c(j,d))
\end{equation}
\normalsize

<<<<<<< HEAD
\noindent where \textit{R} is the ROUGE-L F1 score\footnote{We use the \href{https://pypi.org/project/rouge-score}{rouge-score} package in our analysis.} \cite{lin-2004-rouge}, and $N_d$ is the length (in comments) of discussion $d$.

Low diversity scores point to pathological problems (e.g., \ac{LLM} user-agents repeating the previous comments). Extremely high diversity scores, on the other hand, may point to a lack of interaction between participants, as a discussion in which participants engage with each other will feature some lexical overlap (e.g., common terms, paraphrasing points of other participants). For this reason, we compare the distribution of \textit{diversity} scores for synthetic discussions with that measured on sampled human discussions. This comparison allows us to estimate the extent to which synthetic discussions approximate real-world content variety and participant interaction, or at the very least, points to pathological problems in our generated data. 

Besides metrics for the quality of synthetic data, we also need metrics that can quantify how ``well'' a discussion is going from the point of view of the participants, or outside users reading the discussion. We choose Toxicity for two primary reasons: Prompting \acp{LLM} for toxicity detection is reliable \citep{kang-qian-2024-implanting, Wang2022ToxicityDW, anjum2024hate}, and toxicity can inhibit online and deliberative discussions \citep{dekock2022disagree, XiaToxicity}.\footnote{We note that this is not always true \citep{Avalle2024PersistentIP}.} 


=======
>>>>>>> 486533c3
\subsection{Synthetic Discussions}
\label{ssec:related:discussions}

%Researchers have explored \ac{LLM} “self-talk” (a term inspired by \acf{RL}'s “self-play” \citep{cheng-self-play}) for jailbreaking mitigation \cite{liu2024largelanguagemodelsagents, cheng-self-play}, alignment \cite{Bai2022ConstitutionalAH, collective_constitution}, and self-refinement \cite{Madaan2023SelfRefineIR, lambert2024}. 

Synthetic discussion systems 
%are often employed in the context of “digital twins”, which aim to replicate an environment and study its operation using synthetic components (in our case, synthetic participants). These range from 
include synthetic clones of Reddit \cite{park_simulacra}, Twitter/X \cite{mou_2024} and social media in general \cite{tornberg_2023, y_social} as well as games \cite{Park2023GenerativeAI} and social experiments \cite{zhou_2024_sotopia}.

\citet{balog_2024} introduce their own methodology to produce synthetic discussions, where they extract topics and comments from real-world online discussions, and prompt an \ac{LLM} to continue them. Unlike our approach, they do not use \ac{LLM} user-agents to model conversational dynamics, nor do they model the presence of facilitators. Their methodology faces challenges when \acp{LLM} generate malformed metadata, for which they offer no solution, and relies on the existence of suitable human discussion datasets.

\citet{ulmer2024} create synthetic discussions between two participants; an agent (who controls the environment) and a client (who interacts with the agent). They then filter the generated discussions and use them as training data to further finetune the agent \ac{LLM} for a specific task. Their approach however does not model the existence of multiple clients (users), nor is it applied on online discussion facilitation. Our proposed methodology can be modelled as a generalization of their paradigm; an agent (moderator) converses with multiple clients (non-moderator users).

Finally, \citet{abdelnabi_negotiations} create synthetic negotiations with multiple agents having various agendas and responsibilities. Our work can be modelled as a domain shift of their methodology from negotiations, to discussion facilitation; participants with different motivations (i.e., normal users, trolls, long-standing community members), interact with themselves and a stakeholder holding veto power (facilitator) who presides over the discussion.


\subsection{LLM Facilitation}

%\acp{LLM} have proven capable of detecting toxicity \cite{kang-qian-2024-implanting, Wang2022ToxicityDW}, hate-speech \cite{Nirmal2024TowardsIH, shi-2024-hatespeech}, and misinformation \cite{Liu2024DetectIJ, Xu2024ACS}. 
Unlike traditional \ac{ML} models, \acp{LLM} can actively facilitate discussions \cite{korre2025evaluation}. They can warn users for rule violations \cite{Kumar_AbuHashem_Durumeric_2024}, monitor engagement \cite{schroeder-etal-2024-fora}, aggregate diverse opinions \cite{small-polis-llm}, provide translations and writing tips, which is especially useful for marginalized groups \cite{Tsai2024Generative}. These capabilities suggest that \acp{LLM} may be able to assist or even replace human facilitators in many tasks \cite{seering_self_moderation}.
%\citet{small-polis-llm} suggest that \acp{LLM} can start discussions by generating initial opinions, although traditional Information Retrieval methods outperform \acp{LLM}. \cite{karadzhov2023delidata}, and some guidelines explicitly prohibit facilitators from performing these tasks \cite{dimitra-book}. 

%TODO: kim approach
Moderator chatbots have shown promise; \citet{kim_et_al_chatbot} demonstrated that simple rule-based models can enhance discussions, although their approach was largely confined to monitoring and balancing user activity. \citet{cho-etal-2024-language} use \ac{LLM} facilitators in human discussions, with moderation strategies based on Cognitive Behavioral Therapy and the work of \citet{rosenberg2015nonviolent}. They show that \ac{LLM} facilitators can provide “specific and fair feedback” to users, although they struggle to make users more respectful and cooperative.  In contrast to both works, our work uses exclusively \ac{LLM} participants (and \ac{LLM} facilitators), and tests them in an explicitly toxic and challenging environment. %,and focuses specifically on current facilitation literature.
%Finally, \citet{dtsirmpas_thesis} use \ac{LLM} facilitators in synthetic discussions and investigate the use of \ac{LLM} annotator-agents for discussion evaluation.<|MERGE_RESOLUTION|>--- conflicted
+++ resolved
@@ -1,7 +1,9 @@
 % !TEX root = ../main.tex
 %
 \section{Background and Related Work}
+\section{Background and Related Work}
 
+\subsection{LLMs as Human Subjects}
 \subsection{LLMs as Human Subjects}
 \label{ssec:related:human-llm}
 
@@ -13,17 +15,12 @@
 
 
 \subsection{Evaluating Discussion Quality}
+\subsection{Evaluating Discussion Quality}
 \label{ssec:related:quality}
 
-<<<<<<< HEAD
 Synthetic discussions often degrade rapidly without human interaction, exhibiting repetitive, low-quality content \citep{ulmer2024}. However, research on quantifying synthetic data quality is currently limited. \citet{balog_2024} introduce metrics utilizing comparisons with human data, but this approach depends on datasets with the same topics, and lacks scientific grounding since believable \ac{LLM} outputs do not necessarily lead to behavior simulation \cite{rossi_2024}. Their most generalizable metric—a vague “coherence” score—is \ac{LLM}-annotated without theoretical support. 
 
 Alternatively, \citet{ulmer2024} propose metrics like N-gram-based \textit{“Diversity”}. Intuitively, the metric penalizes long, repeated sequences between comment pairs in a discussion. It is defined as:
-=======
-Synthetic discussions often degrade rapidly without human interaction, exhibiting repetitive, low-quality content \citep{ulmer2024}. However, research on quantifying synthetic data quality is currently limited. \citet{balog_2024} introduce metrics utilizing comparisons with human data, but this approach depends on datasets with the same topics, and lacks scientific grounding since believable \ac{LLM} outputs do not necessarily lead to behavior simulation \cite{rossi_2024}. Their most generalizable metric—a vague “coherence” score—is \ac{LLM}-annotated without theoretical support. Alternatively, \citet{ulmer2024} propose metrics like N-gram-based \textit{“Diversity”} (Section \ref{ssec:methodology:diversity}), which is topic-agnostic, methodology-independent, and correlates with effective fine-tuning data.
-
-Besides metrics for the quality of synthetic data, we also need metrics that can quantify how ``well'' a discussion is going from the point of view of the participants, or outside users reading the discussion. We choose Toxicity for two primary reasons: Prompting \acp{LLM} for toxicity detection is reliable \citep{kang-qian-2024-implanting, Wang2022ToxicityDW, anjum2024hate}, and toxicity can inhibit online and deliberative discussions \citep{dekock2022disagree, XiaToxicity}.\footnote{We note that this is not always true \citep{Avalle2024PersistentIP}.} 
->>>>>>> 486533c3
 
 \small
 \begin{equation}
@@ -33,7 +30,6 @@
 \end{equation}
 \normalsize
 
-<<<<<<< HEAD
 \noindent where \textit{R} is the ROUGE-L F1 score\footnote{We use the \href{https://pypi.org/project/rouge-score}{rouge-score} package in our analysis.} \cite{lin-2004-rouge}, and $N_d$ is the length (in comments) of discussion $d$.
 
 Low diversity scores point to pathological problems (e.g., \ac{LLM} user-agents repeating the previous comments). Extremely high diversity scores, on the other hand, may point to a lack of interaction between participants, as a discussion in which participants engage with each other will feature some lexical overlap (e.g., common terms, paraphrasing points of other participants). For this reason, we compare the distribution of \textit{diversity} scores for synthetic discussions with that measured on sampled human discussions. This comparison allows us to estimate the extent to which synthetic discussions approximate real-world content variety and participant interaction, or at the very least, points to pathological problems in our generated data. 
@@ -41,8 +37,7 @@
 Besides metrics for the quality of synthetic data, we also need metrics that can quantify how ``well'' a discussion is going from the point of view of the participants, or outside users reading the discussion. We choose Toxicity for two primary reasons: Prompting \acp{LLM} for toxicity detection is reliable \citep{kang-qian-2024-implanting, Wang2022ToxicityDW, anjum2024hate}, and toxicity can inhibit online and deliberative discussions \citep{dekock2022disagree, XiaToxicity}.\footnote{We note that this is not always true \citep{Avalle2024PersistentIP}.} 
 
 
-=======
->>>>>>> 486533c3
+\subsection{Synthetic Discussions}
 \subsection{Synthetic Discussions}
 \label{ssec:related:discussions}
 
@@ -60,6 +55,7 @@
 
 
 \subsection{LLM Facilitation}
+\subsection{LLM Facilitation}
 
 %\acp{LLM} have proven capable of detecting toxicity \cite{kang-qian-2024-implanting, Wang2022ToxicityDW}, hate-speech \cite{Nirmal2024TowardsIH, shi-2024-hatespeech}, and misinformation \cite{Liu2024DetectIJ, Xu2024ACS}. 
 Unlike traditional \ac{ML} models, \acp{LLM} can actively facilitate discussions \cite{korre2025evaluation}. They can warn users for rule violations \cite{Kumar_AbuHashem_Durumeric_2024}, monitor engagement \cite{schroeder-etal-2024-fora}, aggregate diverse opinions \cite{small-polis-llm}, provide translations and writing tips, which is especially useful for marginalized groups \cite{Tsai2024Generative}. These capabilities suggest that \acp{LLM} may be able to assist or even replace human facilitators in many tasks \cite{seering_self_moderation}.
